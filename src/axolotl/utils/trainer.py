--- conflicted
+++ resolved
@@ -17,19 +17,14 @@
 from transformers import EarlyStoppingCallback, Trainer, TrainingArguments
 from transformers.trainer_pt_utils import get_parameter_names
 
-<<<<<<< HEAD
-from axolotl.utils.callbacks import SavePeftModelCallback
+from axolotl.utils.callbacks import (
+    SaveBetterTransformerModelCallback,
+    SavePeftModelCallback,
+)
 from axolotl.utils.schedulers import (
     InterpolatingLogScheduler,
     get_cosine_schedule_with_quadratic_warmup,
 )
-=======
-from axolotl.utils.callbacks import (
-    SaveBetterTransformerModelCallback,
-    SavePeftModelCallback,
-)
-from axolotl.utils.schedulers import InterpolatingLogScheduler
->>>>>>> 13ac4d8d
 
 
 class AxolotlTrainingArguments(TrainingArguments):
@@ -174,9 +169,6 @@
             # TODO search Path("./") for one
             training_arguments_kwargs["deepspeed"] = "./ds_config.json"
 
-<<<<<<< HEAD
-    training_args = AxolotlTrainingArguments(
-=======
     if cfg.adam_beta1:
         training_arguments_kwargs["adam_beta1"] = cfg.adam_beta1
     if cfg.adam_beta2:
@@ -190,8 +182,7 @@
         training_arguments_kwargs["hub_model_id"] = cfg.hub_model_id
         training_arguments_kwargs["push_to_hub"] = True
 
-    training_args = transformers.TrainingArguments(
->>>>>>> 13ac4d8d
+    training_args = AxolotlTrainingArguments(
         per_device_train_batch_size=cfg.micro_batch_size,
         per_device_eval_batch_size=cfg.eval_batch_size
         if cfg.eval_batch_size is not None
